/** @format */
/**
 * External dependencies
 */
import PropTypes from 'prop-types';
import React, { Component } from 'react';
import { noop } from 'lodash';
import { connect } from 'react-redux';
import { localize } from 'i18n-calypso';
import classNames from 'classnames';
import Gridicon from 'gridicons';

/**
 * Internal Dependencies
 */
import { VIEW_CONTACT, VIEW_RICH_RESULT } from './constants';
import { recordTracksEvent } from 'state/analytics/actions';
import { selectResult } from 'state/inline-help/actions';
import Button from 'components/button';
import Popover from 'components/popover';
import InlineHelpSearchResults from './inline-help-search-results';
import InlineHelpSearchCard from './inline-help-search-card';
import InlineHelpRichResult from './inline-help-rich-result';
import HelpContact from 'me/help/help-contact';
import { getSearchQuery, getInlineHelpCurrentlySelectedResult } from 'state/inline-help/selectors';
import { getHelpSelectedSite } from 'state/help/selectors';

class InlineHelpPopover extends Component {
	static propTypes = {
		onClose: PropTypes.func.isRequired,
	};

	static defaultProps = {
		onClose: noop,
	};

	state = {
		showSecondaryView: false,
		activeSecondaryView: '',
	};

	openResultView = event => {
		event.preventDefault();
		this.openSecondaryView( VIEW_RICH_RESULT );
	};

	moreHelpClicked = () => {
		this.props.onClose();
		this.props.recordTracksEvent( 'calypso_inlinehelp_morehelp_click' );
	};

	setSecondaryViewKey = secondaryViewKey => {
		this.setState( { activeSecondaryView: secondaryViewKey } );
	};

	openSecondaryView = secondaryViewKey => {
		this.setSecondaryViewKey( secondaryViewKey );
		this.props.recordTracksEvent( `calypso_inlinehelp_${ secondaryViewKey }_show` );
		this.setState( { showSecondaryView: true } );
	};

	closeSecondaryView = () => {
		this.setSecondaryViewKey( '' );
		this.props.recordTracksEvent( `calypso_inlinehelp_${ this.state.activeSecondaryView }_hide` );
		this.props.selectResult( -1 );
		this.setState( { showSecondaryView: false } );
	};

	openContactView = () => {
		this.openSecondaryView( VIEW_CONTACT );
	};

	renderSecondaryView = () => {
		const classes = classNames(
			'inline-help__secondary-view',
			`inline-help__${ this.state.activeSecondaryView }`
		);
		return (
			<div className={ classes }>
				{
					{
						contact: <HelpContact compact selectedSite={ this.props.selectedSite } />,
						richresult: <InlineHelpRichResult result={ this.props.selectedResult } />,
					}[ this.state.activeSecondaryView ]
				}
			</div>
		);
	};

	render() {
<<<<<<< HEAD
		const { onClose, translate } = this.props;
		const { showContactForm } = this.state;
		const popoverClasses = { 'is-help-active': showContactForm };
=======
		const { translate } = this.props;
		const { showSecondaryView } = this.state;
		const popoverClasses = { 'is-secondary-view-active': showSecondaryView };
>>>>>>> 52594d14

		return (
			<Popover
				isVisible
				onClose={ this.props.onClose }
				position="top left"
				context={ this.props.context }
				className={ classNames( 'inline-help__popover', popoverClasses ) }
			>
				<div className="inline-help__search">
					<InlineHelpSearchCard
						openResult={ this.openResultView }
						query={ this.props.searchQuery }
					/>
					<InlineHelpSearchResults
						openResult={ this.openResultView }
						searchQuery={ this.props.searchQuery }
					/>
				</div>

<<<<<<< HEAD
				<div className="inline-help__contact">
					<HelpContact
						compact={ true }
						selectedSite={ this.props.selectedSite }
						closeInlineHelp={ onClose }
					/>
				</div>
=======
				{ this.renderSecondaryView() }
>>>>>>> 52594d14

				<div className="inline-help__footer">
					<Button
						onClick={ this.moreHelpClicked }
						className="inline-help__more-button"
						borderless
						href="/help"
					>
						<Gridicon icon="help" className="inline-help__gridicon-left" />
						{ translate( 'More help' ) }
					</Button>

					<Button
						onClick={ this.openContactView }
						className="inline-help__contact-button"
						borderless
					>
						<Gridicon icon="chat" className="inline-help__gridicon-left" />
						{ translate( 'Contact us' ) }
						<Gridicon icon="chevron-right" className="inline-help__gridicon-right" />
					</Button>

					<Button
						onClick={ this.closeSecondaryView }
						className="inline-help__cancel-button"
						borderless
					>
						<Gridicon icon="chevron-left" className="inline-help__gridicon-left" />
						{ translate( 'Back' ) }
					</Button>
				</div>
			</Popover>
		);
	}
}

export default connect(
	state => ( {
		searchQuery: getSearchQuery( state ),
		selectedSite: getHelpSelectedSite( state ),
		selectedResult: getInlineHelpCurrentlySelectedResult( state ),
	} ),
	{
		recordTracksEvent,
		selectResult,
	}
)( localize( InlineHelpPopover ) );<|MERGE_RESOLUTION|>--- conflicted
+++ resolved
@@ -71,6 +71,7 @@
 	};
 
 	renderSecondaryView = () => {
+		const { onClose } = this.props;
 		const classes = classNames(
 			'inline-help__secondary-view',
 			`inline-help__${ this.state.activeSecondaryView }`
@@ -79,7 +80,7 @@
 			<div className={ classes }>
 				{
 					{
-						contact: <HelpContact compact selectedSite={ this.props.selectedSite } />,
+						contact: <HelpContact compact selectedSite={ this.props.selectedSite } closeInlineHelp={ onClose } />,
 						richresult: <InlineHelpRichResult result={ this.props.selectedResult } />,
 					}[ this.state.activeSecondaryView ]
 				}
@@ -88,15 +89,9 @@
 	};
 
 	render() {
-<<<<<<< HEAD
-		const { onClose, translate } = this.props;
-		const { showContactForm } = this.state;
-		const popoverClasses = { 'is-help-active': showContactForm };
-=======
 		const { translate } = this.props;
 		const { showSecondaryView } = this.state;
 		const popoverClasses = { 'is-secondary-view-active': showSecondaryView };
->>>>>>> 52594d14
 
 		return (
 			<Popover
@@ -117,17 +112,7 @@
 					/>
 				</div>
 
-<<<<<<< HEAD
-				<div className="inline-help__contact">
-					<HelpContact
-						compact={ true }
-						selectedSite={ this.props.selectedSite }
-						closeInlineHelp={ onClose }
-					/>
-				</div>
-=======
 				{ this.renderSecondaryView() }
->>>>>>> 52594d14
 
 				<div className="inline-help__footer">
 					<Button
